import json
import logging
from collections import Counter
from collections.abc import Iterable
from copy import deepcopy
from functools import partial
from itertools import chain
from pathlib import Path
from shutil import rmtree
<<<<<<< HEAD
from typing import Any, NamedTuple, Optional, Union
=======
from typing import Any, NamedTuple
>>>>>>> ba1a8bd3

from dandi.dandiapi import RemoteDandiset
from dandischema.models import Dandiset, PublishedDandiset
from linkml.validator import Validator
from linkml.validator.plugins import JsonschemaValidationPlugin, ValidationPlugin
from linkml.validator.report import ValidationResult
from linkml_runtime.dumpers import yaml_dumper
from linkml_runtime.linkml_model import SchemaDefinition
from pydantic import BaseModel, TypeAdapter, ValidationError
from pydantic2linkml.gen_linkml import translate_defs
from yaml import dump as yaml_dump

try:
    # Import the C-based YAML dumper if available
    from yaml import CSafeDumper as SafeDumper
except ImportError:
    # Otherwise, import the Python-based YAML dumper
    from yaml import SafeDumper  # type: ignore

from dandisets_linkml_status_tools.cli.models import (
    DandisetValidationReport,
    JsonschemaValidationErrorType,
    LinkmlValidationErrsType,
    PydanticValidationErrsType,
    dandiset_metadata_adapter,
    linkml_validation_errs_adapter,
    pydantic_validation_errs_adapter,
)

logger = logging.getLogger(__name__)

# The names of the collection of modules in which the DANDI models are defined
DANDI_MODULE_NAMES = ["dandischema.models"]

# A callable that sorts a given iterable of strings in a case-insensitive manner
isorted = partial(sorted, key=str.casefold)


def pydantic_validate(data: Union[dict[str, Any], str], model: type[BaseModel]) -> str:
    """
    Validate the given data against a Pydantic model

    :param data: The data, as a dict or JSON string, to be validated
    :param model: The Pydantic model to validate the data against
    :return: A JSON string that specifies an array of errors encountered in
        the validation (The JSON string returned in a case of any validation failure
        is one returned by the Pydantic `ValidationError.json()` method. In the case
        of no validation error, the empty array JSON expression, `"[]"`, is returned.)
    """
    if isinstance(data, str):
        validate_method = model.model_validate_json
    else:
        validate_method = model.model_validate

    try:
        validate_method(data)
    except ValidationError as e:
        return e.json()

    return "[]"


class DandiModelLinkmlValidator:
    """
    A class to validate DANDI metadata against the DANDI metadata models in
    the LinkML schema produced by the pydantic2linkml translator for DANDI models
    expressed in Pydantic
    """

    # The LinkML schema produced by the pydantic2linkml translator for DANDI models
    _dandi_linkml_schema: SchemaDefinition | None = None

    def __init__(self, validation_plugins: list[ValidationPlugin] | None = None):
        """
        Initialize a `DandiModelLinkmlValidator` instance that wraps a LinkML validator
        instance set up with schema produced by the pydantic2linkml translator,
        for DANDI models expressed in Pydantic, and given validation plugins.

        :param validation_plugins: The list of given validation plugins to set up
        the LinkML validator with. If no validation plugins are given, the default of a
        list containing a `JsonschemaValidationPlugin` instance with `closed=True`.
        """
        if validation_plugins is None:
            validation_plugins = [JsonschemaValidationPlugin(closed=True)]

        self._inner_validator = Validator(
            # TODO: The deep copying may not be needed if
            #  https://github.com/linkml/linkml/issues/2359 is resolved
            deepcopy(self.get_dandi_linkml_schema()),
            validation_plugins=validation_plugins,
        )

    @classmethod
    def get_dandi_linkml_schema(cls) -> SchemaDefinition:
        """
        Get the LinkML schema produced by the pydantic2linkml translator
        for DANDI models

        :return: The LinkML schema
        """
        if cls._dandi_linkml_schema is None:
            cls._dandi_linkml_schema = translate_defs(DANDI_MODULE_NAMES)

        return cls._dandi_linkml_schema

    def validate(
        self, dandi_metadata: dict[str, Any], dandi_metadata_class: str
    ) -> list[ValidationResult]:
        """
        Validate given DANDI metadata against a DANDI metadata model
        specified by its class name in the LinkML schema

        :param dandi_metadata: The DANDI metadata to validate
        :param dandi_metadata_class: The class name of the DANDI metadata model
        :return: A list of validation errors encountered
        """
        validation_report = self._inner_validator.validate(
            dandi_metadata, target_class=dandi_metadata_class
        )
        return validation_report.results


def compile_dandiset_validation_report(
    dandiset: RemoteDandiset, *, is_dandiset_published: bool
) -> DandisetValidationReport:
    """
    Compile a validation report of the metadata of a given dandiset

    :param dandiset: The given dandiset
    :param is_dandiset_published: A boolean indicating whether the given dandiset
        is published
    :return: The compiled validation report

    :raises KeyError: If the metadata of the given dandiset does not contain
        a `"@context"` field

    Note: This function should only be called in the context of a `DandiAPIClient`
        context manager associated with the given dandiset.
    """
    # Determine validation targets
    if is_dandiset_published:
        pydantic_validation_target = PublishedDandiset  # Specified as a Pydantic model
        linkml_validation_target = "PublishedDandiset"  # Specified as a LinkML class
    else:
        pydantic_validation_target = Dandiset  # Specified as a Pydantic model
        linkml_validation_target = "Dandiset"  # Specified as a LinkML class

    dandi_model_linkml_validator = DandiModelLinkmlValidator()

    dandiset_id = dandiset.identifier
    dandiset_version = dandiset.version_id

    raw_metadata = dandiset.get_raw_metadata()

    if "@context" not in raw_metadata:
        msg = (
            f"There is no '@context' key in the metadata of "
            f"dandiset {dandiset_id} @ version {dandiset_version}"
        )
        logger.critical(msg)
        raise KeyError(msg)

    # Remove the "@context" key from the metadata.
    # This key is not part of the `Dandiset`
    # or `PublishedDandiset` metadata model, so it shouldn't
    # be validated as part of the model.
    del raw_metadata["@context"]

    # === Fetch dandiset version info ===
    dandiset_version_info = dandiset.get_version(dandiset_version)
    # Get dandiset version status
    dandiset_version_status = dandiset_version_info.status
    # Get dandiset version modified datetime
    dandiset_version_modified = dandiset_version_info.modified

    # Validate the raw metadata using the Pydantic model
    pydantic_validation_errs = pydantic_validate(
        raw_metadata, pydantic_validation_target
    )
    if pydantic_validation_errs != "[]":
        logger.info(
            "Captured Pydantic validation errors for dandiset %s @ %s",
            dandiset_id,
            dandiset_version,
        )

    # Validate the raw metadata using the LinkML schema
    linkml_validation_errs = dandi_model_linkml_validator.validate(
        raw_metadata, linkml_validation_target
    )
    if linkml_validation_errs:
        logger.info(
            "Captured LinkML validation errors for dandiset %s @ %s",
            dandiset_id,
            dandiset_version,
        )

    # noinspection PyTypeChecker
    return DandisetValidationReport(
        dandiset_identifier=dandiset_id,
        dandiset_version=dandiset_version,
        dandiset_version_status=dandiset_version_status,
        dandiset_version_modified=dandiset_version_modified,
        dandiset_metadata=raw_metadata,
        pydantic_validation_errs=pydantic_validation_errs,
        linkml_validation_errs=linkml_validation_errs,
    )


def output_reports(reports: list[DandisetValidationReport], output_path: Path) -> None:
    """
    Output the given list of dandiset validation reports, a summary of the reports
    , as a `summary.md`, and the schema used in the LinkML validations,
    as a `dandi_linkml_schema.yml`, to a given file path

    Note: This function will replace the output directory if it already exists.

    :param reports: The given list of dandiset validation reports
    :param output_path: The given file path to output the reports to.
        Note: In the case of the given output path already points to an existing object,
        if the object is directory, it will be removed and replaced with a new
        directory; Otherwise, `NotADirectoryError` will be raised.

    raises NotADirectoryError: If the given output path points to a non-directory object
    """
    summary_file_name = "summary.md"
    dandi_linkml_schema_file_name = "dandi-linkml-schema.yml"
    summary_headers = [
        "dandiset",
        "version",
        "pydantic",
        "linkml",
        "modified",
        "api_status",
        "schema_version",
    ]

    # Remove the existing report output directory if it exists
    if output_path.exists():
        logger.info("Found existing report output directory: %s", output_path)
        rmtree(output_path)
        logger.info("Deleted existing report output directory: %s", output_path)

    # Recreate the report output directory
    output_path.mkdir()
    logger.info("Recreated report output directory: %s", output_path)

    output_dandi_linkml_schema(output_path / dandi_linkml_schema_file_name)

    with (output_path / summary_file_name).open("w") as summary_f:
        # === Provide a reference to the DANDI LinkML schema in the summary ===
        summary_f.write(
            f"[DANDI LinkML schema](./{dandi_linkml_schema_file_name}) "
            f"(LinkML schema used in the LinkML validations)\n"
        )

        # Write line break before the start of the summary table
        summary_f.write("\n")

        # === Write the headers of the summary table ===
        header_row = _gen_row(f" {h} " for h in summary_headers)
        alignment_row = _gen_row("-" * (len(h) + 2) for h in summary_headers)
        summary_f.write(header_row + alignment_row)

        # Output the individual dandiset validation reports
        for r in reports:
            report_dir = output_path / r.dandiset_identifier / r.dandiset_version
            report_dir.mkdir(parents=True)

            _write_data(
                r.dandiset_metadata, dandiset_metadata_adapter, "metadata", report_dir
            )
            _write_data(
                r.pydantic_validation_errs,
                pydantic_validation_errs_adapter,
                "pydantic_validation_errs",
                report_dir,
            )
            _write_data(
                r.linkml_validation_errs,
                linkml_validation_errs_adapter,
                "linkml_validation_errs",
                report_dir,
            )

            logger.info("Output dandiset %s validation report", r.dandiset_identifier)

            # === Write the summary table row for the dandiset validation report ===
            # Directory for storing all metadata validation results of the dandiset
            dandiset_dir = f"./{r.dandiset_identifier}"
            # Directory for storing all metadata validation results of the dandiset
            # at a particular version
            version_dir = f"{dandiset_dir}/{r.dandiset_version}"

            pydantic_err_counts = get_pydantic_err_counts(r.pydantic_validation_errs)
            linkml_err_counts = get_linkml_err_counts(r.linkml_validation_errs)

            row_cells = (
                f" {c} "  # Add spaces around the cell content for better readability
                for c in [
                    # For the dandiset column
                    f"[{r.dandiset_identifier}]({dandiset_dir}/)",
                    # For the version column
                    f"[{r.dandiset_version}]({version_dir}/metadata.yaml)",
                    # For the pydantic column
                    (
                        f"[{len(r.pydantic_validation_errs)} "
                        f"({', '.join(f'{v} {k}' for k, v in pydantic_err_counts.items())})]"
                        f"({version_dir}/pydantic_validation_errs.yaml)"
                        if r.pydantic_validation_errs
                        else "0"
                    ),
                    # For the linkml column
                    (
                        f"[{len(r.linkml_validation_errs)} "
                        f"({' + '.join(str(c) for _, c in linkml_err_counts)})]"
                        f"({version_dir}/linkml_validation_errs.yaml)"
                        if r.linkml_validation_errs
                        else "0"
                    ),
                    # For the modified column
                    r.dandiset_version_modified.isoformat(),
                    # For the api_status column
                    r.dandiset_version_status.value,
                    # For schema_version column
                    r.dandiset_schema_version,
                ]
            )
            summary_f.write(_gen_row(row_cells))

    logger.info("Output of dandiset validation reports completed")


def output_dandi_linkml_schema(output_path: Path) -> None:
    """
    Output the DANDI LinkML schema, in YAML, to a file

    :param output_path: The path specifying the location of the file
    """
    # Output the LinkML schema used in the validations
    dandi_linkml_schema_yml = yaml_dumper.dumps(
        DandiModelLinkmlValidator.get_dandi_linkml_schema()
    )
    with output_path.open("w") as f:
        f.write(dandi_linkml_schema_yml)
    logger.info("Output the DANDI LinkML schema to %s", output_path)


def _write_data(
    data: Any, data_adapter: TypeAdapter, base_file_name: str, output_dir: Path
) -> None:
    """
    Output given data to a JSON file and a YAML file in a given output directory

    :param data: The data to be output
    :param data_adapter: The type adapter used to serialize the data
    :param base_file_name: The base file name for the output files
    :param output_dir: The output directory to write the files to
    """
    serializable_data = data_adapter.dump_python(data, mode="json")

    # Output data to a JSON file
    json_file_path = output_dir / (base_file_name + ".json")
    with json_file_path.open("w") as f:
        json.dump(serializable_data, f, indent=2)

    # Output data to a YAML file
    yaml_file_path = output_dir / (base_file_name + ".yaml")
    with yaml_file_path.open("w") as f:
        yaml_dump(serializable_data, f, Dumper=SafeDumper)


def _gen_row(cell_str_values: Iterable[str]) -> str:
    """
    Construct a row of a Markdown table with given cell string values
    :param cell_str_values: The given iterable of cell string values
    :return: The constructed row of a Markdown table

    Note: The given iterable of cell string values are `str` values
    """
    return f'|{"|".join(cell_str_values)}|\n'


def get_pydantic_err_counts(errs: PydanticValidationErrsType) -> Counter[str]:
    """
    Get a `Counter` object that counts the Pydantic validation errors by type

    :param errs: The list of Pydantic validation errors to be counted
    :return: The `Counter` object
    """
    return Counter(isorted(e["type"] for e in errs))


class _JsonschemaValidationErrorCounts(NamedTuple):
    """
    A record of the counts of individual types of JSON schema validation error
    """

    types: list[JsonschemaValidationErrorType]
    """
    The unique types of JSON schema validation errors
    """

    counts: list[int]
    """
    The corresponding counts, by index, of the types of JSON schema validation errors
    """


def get_linkml_err_counts(
    errs: LinkmlValidationErrsType,
) -> list[tuple[JsonschemaValidationErrorType, int]]:
    """
    Counts given LinkML validation errors by type

    :param errs: A list of LinkML validation errors to be counted
    :return: A list of tuples where each tuple contains a
        `JsonschemaValidationErrorType` object and the count of the errors of the type
        represented by that object
    """

    def count_err(e_: ValidationResult) -> None:
        validator = e_.source.validator
        err_type = JsonschemaValidationErrorType(validator, e_.source.validator_value)

        if validator in counter:
            for i, t in enumerate(counter[validator].types):
                if t == err_type:
                    counter[validator].counts[i] += 1
                    break
            else:
                counter[validator].types.append(err_type)
                counter[validator].counts.append(1)
        else:
            counter[validator] = _JsonschemaValidationErrorCounts(
                types=[err_type], counts=[1]
            )

    def compile_counts() -> list[tuple[JsonschemaValidationErrorType, int]]:
        def sorting_key(
            c: tuple[JsonschemaValidationErrorType, int]
        ) -> tuple[str, int]:
            return c[0].validator, -c[1]

        return sorted(
            chain.from_iterable(zip(t, c, strict=False) for t, c in counter.values()), key=sorting_key
        )

    # A dictionary that keeps the counts of individual types of JSON schema validation
    # errors. The keys of the dictionary are the `validator` of
    # the `JsonschemaValidationErrorType` objects, and the values are
    # the `_JsonschemaValidationErrorCounts` that tallies the errors represented by
    # `JsonschemaValidationErrorType` objects with the same `validator` value.
    counter: dict[str, _JsonschemaValidationErrorCounts] = {}

    for e in errs:
        count_err(e)

    return compile_counts()<|MERGE_RESOLUTION|>--- conflicted
+++ resolved
@@ -7,11 +7,7 @@
 from itertools import chain
 from pathlib import Path
 from shutil import rmtree
-<<<<<<< HEAD
-from typing import Any, NamedTuple, Optional, Union
-=======
 from typing import Any, NamedTuple
->>>>>>> ba1a8bd3
 
 from dandi.dandiapi import RemoteDandiset
 from dandischema.models import Dandiset, PublishedDandiset
@@ -50,7 +46,7 @@
 isorted = partial(sorted, key=str.casefold)
 
 
-def pydantic_validate(data: Union[dict[str, Any], str], model: type[BaseModel]) -> str:
+def pydantic_validate(data: dict[str, Any] | str, model: type[BaseModel]) -> str:
     """
     Validate the given data against a Pydantic model
 
